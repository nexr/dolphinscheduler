--- conflicted
+++ resolved
@@ -132,14 +132,8 @@
         if (startParams != null) {
             startParamMap = JSONUtils.toMap(startParams);
         }
-<<<<<<< HEAD
-        Map<String, Object> result = execService.execProcessInstance(loginUser, projectName, processDefinitionId, scheduleTime, execType, failureStrategy,
-                startNodeList, taskDependType, warningType,
-                warningGroupId, runMode, processInstancePriority, workerGroup, environmentCode, timeout, startParamMap, expectedParallelismNumber);
-=======
         Map<String, Object> result = execService.execProcessInstance(loginUser, projectCode, processDefinitionCode, scheduleTime, execType, failureStrategy,
             startNodeList, taskDependType, warningType, warningGroupId, runMode, processInstancePriority, workerGroup, environmentCode,timeout, startParamMap, expectedParallelismNumber);
->>>>>>> 1f838e61
         return returnDataList(result);
     }
 
@@ -178,11 +172,7 @@
      */
     @ApiOperation(value = "startCheckProcessDefinition", notes = "START_CHECK_PROCESS_DEFINITION_NOTES")
     @ApiImplicitParams({
-<<<<<<< HEAD
-        @ApiImplicitParam(name = "processDefinitionId", value = "PROCESS_DEFINITION_ID", required = true, dataType = "Int", example = "100")
-=======
         @ApiImplicitParam(name = "processDefinitionCode", value = "PROCESS_DEFINITION_CODE", required = true, dataType = "Long", example = "100")
->>>>>>> 1f838e61
     })
     @PostMapping(value = "/start-check")
     @ResponseStatus(HttpStatus.OK)
