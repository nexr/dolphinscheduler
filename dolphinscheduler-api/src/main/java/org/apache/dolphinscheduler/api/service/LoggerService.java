--- conflicted
+++ resolved
@@ -86,15 +86,7 @@
     }
 
     String host = taskInstance.getHost();
-<<<<<<< HEAD
     LogClientService logClient = new LogClientService(host, Constants.RPC_PORT);
-=======
-    if(StringUtils.isEmpty(host)){
-      throw new RuntimeException("task instance host is null");
-    }
-
-    LogClient logClient = new LogClient(host, Constants.RPC_PORT);
->>>>>>> 95d62133
     return logClient.getLogBytes(taskInstance.getLogPath());
   }
 }