--- conflicted
+++ resolved
@@ -115,18 +115,7 @@
             return checkResult;
         }
         ProcessInstance processInstance = processService.findProcessInstanceDetailById(processId);
-        /*String workerGroupName = "";
-        if(StringUtils.isBlank(processInstance.getWorkerGroup())){
-            workerGroupName = ;
-        }else{
-            WorkerGroup workerGroup = workerGroupMapper.selectById(processInstance.getWorkerGroupId());
-            if(workerGroup != null){
-                workerGroupName = workerGroup.getName();
-            }else{
-                workerGroupName = DEFAULT;
-            }
-        }
-        processInstance.setWorkerGroupName(workerGroupName);*/
+
         ProcessDefinition processDefinition = processService.findProcessDefineById(processInstance.getProcessDefinitionId());
         processInstance.setReceivers(processDefinition.getReceivers());
         processInstance.setReceiversCc(processDefinition.getReceiversCc());
@@ -407,10 +396,7 @@
             processInstance.setProcessInstanceJson(processInstanceJson);
             processInstance.setGlobalParams(globalParams);
         }
-<<<<<<< HEAD
-=======
-
->>>>>>> 526e5c91
+
         int update = processService.updateProcessInstance(processInstance);
         int updateDefine = 1;
         if (Boolean.TRUE.equals(syncDefine) && StringUtils.isNotEmpty(processInstanceJson)) {
@@ -498,55 +484,8 @@
             return result;
         }
 
-<<<<<<< HEAD
-=======
-        //process instance priority
-        int processInstancePriority = processInstance.getProcessInstancePriority().ordinal();
-        // delete zk queue
-        if (CollectionUtils.isNotEmpty(taskInstanceList)){
-            for (TaskInstance taskInstance : taskInstanceList){
-                // task instance priority
-                int taskInstancePriority = taskInstance.getTaskInstancePriority().ordinal();
-
-                StringBuilder nodeValueSb = new StringBuilder(100);
-                nodeValueSb.append(processInstancePriority)
-                        .append(UNDERLINE)
-                        .append(processInstanceId)
-                        .append(UNDERLINE)
-                        .append(taskInstancePriority)
-                        .append(UNDERLINE)
-                        .append(taskInstance.getId())
-                        .append(UNDERLINE);
-
-                int taskWorkerGroupId = processService.getTaskWorkerGroupId(taskInstance);
-                WorkerGroup workerGroup = workerGroupMapper.selectById(taskWorkerGroupId);
-
-                if(workerGroup == null){
-                    nodeValueSb.append(DEFAULT_WORKER_ID);
-                }else {
-
-                    String ips = workerGroup.getIpList();
-                    StringBuilder ipSb = new StringBuilder(100);
-                    String[] ipArray = ips.split(COMMA);
-
-                    for (String ip : ipArray) {
-                        long ipLong = IpUtils.ipToLong(ip);
-                        ipSb.append(ipLong).append(COMMA);
-                    }
-
-                    if(ipSb.length() > 0) {
-                        ipSb.deleteCharAt(ipSb.length() - 1);
-                    }
-                    nodeValueSb.append(ipSb);
-                }
-
-                logger.info("delete task queue node : {}",nodeValueSb);
-                tasksQueue.removeNode(org.apache.dolphinscheduler.common.Constants.DOLPHINSCHEDULER_TASKS_QUEUE, nodeValueSb.toString());
-
-            }
-        }
-
->>>>>>> 526e5c91
+
+
         // delete database cascade
         int delete = processService.deleteWorkProcessInstanceById(processInstanceId);
         processService.deleteAllSubWorkProcessByParentId(processInstanceId);
