--- conflicted
+++ resolved
@@ -104,11 +104,7 @@
                 .andExpect(content().contentType(MediaType.APPLICATION_JSON_UTF8))
                 .andReturn();
         Result result = JSONUtils.parseObject(mvcResult.getResponse().getContentAsString(), Result.class);
-<<<<<<< HEAD
-        Assert.assertTrue(result != null && result.isStatus(Status.ALERT_GROUP_NOT_EXIST));
-=======
         Assert.assertEquals(Status.SUCCESS.getCode(),result.getCode().intValue());
->>>>>>> 1f838e61
         logger.info(mvcResult.getResponse().getContentAsString());
     }
 
@@ -127,11 +123,7 @@
                 .andExpect(content().contentType(MediaType.APPLICATION_JSON_UTF8))
                 .andReturn();
         Result result = JSONUtils.parseObject(mvcResult.getResponse().getContentAsString(), Result.class);
-<<<<<<< HEAD
-        Assert.assertTrue(result != null && result.isStatus(Status.ALERT_GROUP_NOT_EXIST));
-=======
         Assert.assertEquals(Status.ALERT_GROUP_EXIST.getCode(),result.getCode().intValue());
->>>>>>> 1f838e61
         logger.info(mvcResult.getResponse().getContentAsString());
     }
 
@@ -146,11 +138,7 @@
                 .andExpect(content().contentType(MediaType.APPLICATION_JSON_UTF8))
                 .andReturn();
         Result result = JSONUtils.parseObject(mvcResult.getResponse().getContentAsString(), Result.class);
-<<<<<<< HEAD
-        Assert.assertTrue(result != null && result.isStatus(Status.ALERT_GROUP_EXIST));
-=======
         Assert.assertEquals(Status.SUCCESS.getCode(),result.getCode().intValue());
->>>>>>> 1f838e61
         logger.info(mvcResult.getResponse().getContentAsString());
     }
 
@@ -165,11 +153,7 @@
                 .andExpect(content().contentType(MediaType.APPLICATION_JSON_UTF8))
                 .andReturn();
         Result result = JSONUtils.parseObject(mvcResult.getResponse().getContentAsString(), Result.class);
-<<<<<<< HEAD
-        Assert.assertTrue(result != null && result.isStatus(Status.ALERT_GROUP_EXIST));
-=======
         Assert.assertEquals(Status.SUCCESS.getCode(),result.getCode().intValue());
->>>>>>> 1f838e61
         logger.info(mvcResult.getResponse().getContentAsString());
     }
 
@@ -184,11 +168,7 @@
                 .andExpect(content().contentType(MediaType.APPLICATION_JSON_UTF8))
                 .andReturn();
         Result result = JSONUtils.parseObject(mvcResult.getResponse().getContentAsString(), Result.class);
-<<<<<<< HEAD
-        Assert.assertTrue(result != null && result.isStatus(Status.ALERT_GROUP_NOT_EXIST));
-=======
         Assert.assertEquals(Status.SUCCESS.getCode(),result.getCode().intValue());
->>>>>>> 1f838e61
         logger.info(mvcResult.getResponse().getContentAsString());
     }
 }