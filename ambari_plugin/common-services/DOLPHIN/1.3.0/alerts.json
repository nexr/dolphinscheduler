{
  "DOLPHIN": {
    "service": [],
    "DOLPHIN_API": [
      {
        "name": "dolphin_api_port_check",
        "label": "dolphin_api_port_check",
        "description": "dolphin_api_port_check.",
        "interval": 10,
        "scope": "ANY",
        "source": {
          "type": "PORT",
          "uri": "{{dolphin-application-api/server.port}}",
          "default_port": 12345,
          "reporting": {
            "ok": {
              "text": "TCP OK - {0:.3f}s response on port {1}"
            },
            "warning": {
              "text": "TCP OK - {0:.3f}s response on port {1}",
              "value": 1.5
            },
            "critical": {
              "text": "Connection failed: {0} to {1}:{2}",
              "value": 5.0
            }
          }
        }
      }
    ],
    "DOLPHIN_LOGGER": [
      {
        "name": "dolphin_logger_port_check",
        "label": "dolphin_logger_port_check",
        "description": "dolphin_logger_port_check.",
        "interval": 10,
        "scope": "ANY",
        "source": {
          "type": "PORT",
          "uri": "{{dolphin-common/loggerserver.rpc.port}}",
          "default_port": 50051,
          "reporting": {
            "ok": {
              "text": "TCP OK - {0:.3f}s response on port {1}"
            },
            "warning": {
              "text": "TCP OK - {0:.3f}s response on port {1}",
              "value": 1.5
            },
            "critical": {
              "text": "Connection failed: {0} to {1}:{2}",
              "value": 5.0
            }
          }
        }
      }
    ],
    "DOLPHIN_MASTER": [
      {
        "name": "DOLPHIN_MASTER_CHECK",
        "label": "check dolphin scheduler master status",
        "description": "",
        "interval":10,
        "scope": "HOST",
        "enabled": true,
        "source": {
          "type": "SCRIPT",
          "path": "DOLPHIN/1.3.0/package/alerts/alert_dolphin_scheduler_status.py",
          "parameters": [

            {
              "name": "connection.timeout",
              "display_name": "Connection Timeout",
              "value": 5.0,
              "type": "NUMERIC",
              "description": "The maximum time before this alert is considered to be CRITICAL",
              "units": "seconds",
              "threshold": "CRITICAL"
            },
            {
              "name": "alertName",
              "display_name": "alertName",
              "value": "DOLPHIN_MASTER",
              "type": "STRING",
              "description": "alert name"
            }
          ]
        }
      }
    ],
    "DOLPHIN_WORKER": [
      {
        "name": "DOLPHIN_WORKER_CHECK",
        "label": "check dolphin scheduler worker status",
        "description": "",
        "interval":10,
        "scope": "HOST",
        "enabled": true,
        "source": {
          "type": "SCRIPT",
          "path": "DOLPHIN/1.3.0/package/alerts/alert_dolphin_scheduler_status.py",
          "parameters": [

            {
              "name": "connection.timeout",
              "display_name": "Connection Timeout",
              "value": 5.0,
              "type": "NUMERIC",
              "description": "The maximum time before this alert is considered to be CRITICAL",
              "units": "seconds",
              "threshold": "CRITICAL"
            },
            {
              "name": "alertName",
              "display_name": "alertName",
              "value": "DOLPHIN_WORKER",
              "type": "STRING",
              "description": "alert name"
            }
          ]
        }
      }
    ],
    "DOLPHIN_ALERT": [
      {
        "name": "DOLPHIN_ALERT_CHECK",
        "label": "check dolphin scheduler alert status",
        "description": "",
        "interval":10,
        "scope": "HOST",
        "enabled": true,
        "source": {
          "type": "SCRIPT",
          "path": "DOLPHIN/1.3.0/package/alerts/alert_dolphin_scheduler_status.py",
          "parameters": [

            {
              "name": "connection.timeout",
              "display_name": "Connection Timeout",
              "value": 5.0,
              "type": "NUMERIC",
              "description": "The maximum time before this alert is considered to be CRITICAL",
              "units": "seconds",
              "threshold": "CRITICAL"
            },
            {
              "name": "alertName",
              "display_name": "alertName",
              "value": "DOLPHIN_ALERT",
              "type": "STRING",
              "description": "alert name"
            }
          ]
        }
      }
<<<<<<< HEAD
    ],
    "DOLPHIN_LOGGER": [
      {
        "name": "DOLPHIN_LOGGER_CHECK",
        "label": "check dolphin scheduler logger status",
        "description": "",
        "interval":10,
        "scope": "HOST",
        "enabled": true,
        "source": {
          "type": "SCRIPT",
          "path": "DOLPHIN/1.3.0/package/alerts/alert_dolphin_scheduler_status.py",
          "parameters": [

            {
              "name": "connection.timeout",
              "display_name": "Connection Timeout",
              "value": 5.0,
              "type": "NUMERIC",
              "description": "The maximum time before this alert is considered to be CRITICAL",
              "units": "seconds",
              "threshold": "CRITICAL"
            },
            {
              "name": "alertName",
              "display_name": "alertName",
              "value": "DOLPHIN_LOGGER",
              "type": "STRING",
              "description": "alert name"
            }
          ]
        }
      }
=======
>>>>>>> 8c29e2a1
    ]
  }
}<|MERGE_RESOLUTION|>--- conflicted
+++ resolved
@@ -153,42 +153,6 @@
           ]
         }
       }
-<<<<<<< HEAD
-    ],
-    "DOLPHIN_LOGGER": [
-      {
-        "name": "DOLPHIN_LOGGER_CHECK",
-        "label": "check dolphin scheduler logger status",
-        "description": "",
-        "interval":10,
-        "scope": "HOST",
-        "enabled": true,
-        "source": {
-          "type": "SCRIPT",
-          "path": "DOLPHIN/1.3.0/package/alerts/alert_dolphin_scheduler_status.py",
-          "parameters": [
-
-            {
-              "name": "connection.timeout",
-              "display_name": "Connection Timeout",
-              "value": 5.0,
-              "type": "NUMERIC",
-              "description": "The maximum time before this alert is considered to be CRITICAL",
-              "units": "seconds",
-              "threshold": "CRITICAL"
-            },
-            {
-              "name": "alertName",
-              "display_name": "alertName",
-              "value": "DOLPHIN_LOGGER",
-              "type": "STRING",
-              "description": "alert name"
-            }
-          ]
-        }
-      }
-=======
->>>>>>> 8c29e2a1
     ]
   }
 }