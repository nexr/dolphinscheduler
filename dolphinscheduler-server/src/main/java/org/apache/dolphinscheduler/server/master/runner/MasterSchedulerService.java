/*
 * Licensed to the Apache Software Foundation (ASF) under one or more
 * contributor license agreements.  See the NOTICE file distributed with
 * this work for additional information regarding copyright ownership.
 * The ASF licenses this file to You under the Apache License, Version 2.0
 * (the "License"); you may not use this file except in compliance with
 * the License.  You may obtain a copy of the License at
 *
 *    http://www.apache.org/licenses/LICENSE-2.0
 *
 * Unless required by applicable law or agreed to in writing, software
 * distributed under the License is distributed on an "AS IS" BASIS,
 * WITHOUT WARRANTIES OR CONDITIONS OF ANY KIND, either express or implied.
 * See the License for the specific language governing permissions and
 * limitations under the License.
 */
package org.apache.dolphinscheduler.server.master.runner;

import org.apache.curator.framework.imps.CuratorFrameworkState;
import org.apache.curator.framework.recipes.locks.InterProcessMutex;
import org.apache.dolphinscheduler.common.Constants;
import org.apache.dolphinscheduler.common.thread.Stopper;
import org.apache.dolphinscheduler.common.thread.ThreadUtils;
import org.apache.dolphinscheduler.common.utils.OSUtils;
import org.apache.dolphinscheduler.dao.entity.Command;
import org.apache.dolphinscheduler.dao.entity.ProcessInstance;
import org.apache.dolphinscheduler.remote.NettyRemotingClient;
import org.apache.dolphinscheduler.remote.config.NettyClientConfig;
import org.apache.dolphinscheduler.server.master.config.MasterConfig;
import org.apache.dolphinscheduler.server.zk.ZKMasterClient;
import org.apache.dolphinscheduler.service.process.ProcessService;
import org.slf4j.Logger;
import org.slf4j.LoggerFactory;
import org.springframework.beans.factory.annotation.Autowired;
import org.springframework.stereotype.Service;

<<<<<<< HEAD
import javax.annotation.PostConstruct;
=======
>>>>>>> 932fc727
import java.util.concurrent.ThreadPoolExecutor;

/**
 *  master scheduler thread
 */
@Service
public class MasterSchedulerService extends Thread {

    /**
     * logger of MasterSchedulerThread
     */
    private static final Logger logger = LoggerFactory.getLogger(MasterSchedulerService.class);

    /**
     * dolphinscheduler database interface
     */
    @Autowired
    private ProcessService processService;

    /**
     * zookeeper master client
     */
    @Autowired
    private ZKMasterClient zkMasterClient;

    @Autowired
    private MasterConfig masterConfig;

    /**
     * master config
     */
    @Autowired
    private MasterConfig masterConfig;

    /**
     *  netty remoting client
     */
<<<<<<< HEAD
    private NettyRemotingClient nettyRemotingClient;
=======
    private final NettyRemotingClient nettyRemotingClient;
>>>>>>> 932fc727

    /**
     * master exec service
     */
<<<<<<< HEAD
    private ThreadPoolExecutor masterExecService;
=======
    private final ThreadPoolExecutor masterExecService;
>>>>>>> 932fc727

    /**
     * constructor of MasterSchedulerThread
     */
    public MasterSchedulerService(){
        this.masterExecService = (ThreadPoolExecutor)ThreadUtils.newDaemonFixedThreadExecutor("Master-Exec-Thread", masterConfig.getMasterExecThreads());
        NettyClientConfig clientConfig = new NettyClientConfig();
        this.nettyRemotingClient = new NettyRemotingClient(clientConfig);
    }

<<<<<<< HEAD
    @Override
=======
>>>>>>> 932fc727
    public void start(){
        super.setName("MasterSchedulerThread");
        super.start();
    }

    public void close(){
        nettyRemotingClient.close();
        logger.info("master schedule service stopped...");
    }

    /**
     * run of MasterSchedulerThread
     */
    @Override
    public void run() {
        logger.info("master scheduler started");
        while (Stopper.isRunning()){
            InterProcessMutex mutex = null;
            try {
                boolean runCheckFlag = OSUtils.checkResource(masterConfig.getMasterMaxCpuloadAvg(), masterConfig.getMasterReservedMemory());
                if(!runCheckFlag) {
                    Thread.sleep(Constants.SLEEP_TIME_MILLIS);
                    continue;
                }
                if (zkMasterClient.getZkClient().getState() == CuratorFrameworkState.STARTED) {

                    mutex = zkMasterClient.blockAcquireMutex();

                    int activeCount = masterExecService.getActiveCount();
                    // make sure to scan and delete command  table in one transaction
                    Command command = processService.findOneCommand();
                    if (command != null) {
                        logger.info(String.format("find one command: id: %d, type: %s", command.getId(),command.getCommandType().toString()));

                        try{
                            ProcessInstance processInstance = processService.handleCommand(logger, OSUtils.getHost(), this.masterConfig.getMasterExecThreads() - activeCount, command);
                            if (processInstance != null) {
                                logger.info("start master exec thread , split DAG ...");
                                masterExecService.execute(new MasterExecThread(processInstance, processService, nettyRemotingClient));
                            }
                        }catch (Exception e){
                            logger.error("scan command error ", e);
                            processService.moveToErrorCommand(command, e.toString());
                        }
                    } else{
                        //indicate that no command ,sleep for 1s
                        Thread.sleep(Constants.SLEEP_TIME_MILLIS);
                    }
                }
            } catch (Exception e){
                logger.error("master scheduler thread exception",e);
            } finally{
                zkMasterClient.releaseMutex(mutex);
            }
        }
    }
}<|MERGE_RESOLUTION|>--- conflicted
+++ resolved
@@ -34,10 +34,6 @@
 import org.springframework.beans.factory.annotation.Autowired;
 import org.springframework.stereotype.Service;
 
-<<<<<<< HEAD
-import javax.annotation.PostConstruct;
-=======
->>>>>>> 932fc727
 import java.util.concurrent.ThreadPoolExecutor;
 
 /**
@@ -75,20 +71,12 @@
     /**
      *  netty remoting client
      */
-<<<<<<< HEAD
-    private NettyRemotingClient nettyRemotingClient;
-=======
     private final NettyRemotingClient nettyRemotingClient;
->>>>>>> 932fc727
 
     /**
      * master exec service
      */
-<<<<<<< HEAD
-    private ThreadPoolExecutor masterExecService;
-=======
     private final ThreadPoolExecutor masterExecService;
->>>>>>> 932fc727
 
     /**
      * constructor of MasterSchedulerThread
@@ -99,10 +87,7 @@
         this.nettyRemotingClient = new NettyRemotingClient(clientConfig);
     }
 
-<<<<<<< HEAD
     @Override
-=======
->>>>>>> 932fc727
     public void start(){
         super.setName("MasterSchedulerThread");
         super.start();
