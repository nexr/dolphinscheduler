--- conflicted
+++ resolved
@@ -17,7 +17,6 @@
 
 package org.apache.dolphinscheduler.server.worker.task.processdure;
 
-<<<<<<< HEAD
 import static org.apache.dolphinscheduler.common.enums.DataType.BOOLEAN;
 import static org.apache.dolphinscheduler.common.enums.DataType.DATE;
 import static org.apache.dolphinscheduler.common.enums.DataType.DOUBLE;
@@ -29,11 +28,8 @@
 import static org.apache.dolphinscheduler.common.enums.DataType.VARCHAR;
 
 import org.apache.dolphinscheduler.common.Constants;
-=======
-import org.apache.dolphinscheduler.common.Constants;
 import org.apache.dolphinscheduler.common.datasource.ConnectionParam;
 import org.apache.dolphinscheduler.common.datasource.DatasourceUtil;
->>>>>>> 6b8461e9
 import org.apache.dolphinscheduler.common.enums.CommandType;
 import org.apache.dolphinscheduler.common.enums.DataType;
 import org.apache.dolphinscheduler.common.enums.DbType;
@@ -46,21 +42,12 @@
 import org.apache.dolphinscheduler.common.utils.JSONUtils;
 import org.apache.dolphinscheduler.common.utils.ParameterUtils;
 import org.apache.dolphinscheduler.common.utils.StringUtils;
-<<<<<<< HEAD
-import org.apache.dolphinscheduler.dao.datasource.BaseDataSource;
-import org.apache.dolphinscheduler.dao.datasource.DataSourceFactory;
-=======
->>>>>>> 6b8461e9
 import org.apache.dolphinscheduler.server.entity.TaskExecutionContext;
 import org.apache.dolphinscheduler.server.utils.ParamUtils;
 import org.apache.dolphinscheduler.server.worker.task.AbstractTask;
 
 import java.sql.CallableStatement;
 import java.sql.Connection;
-<<<<<<< HEAD
-import java.sql.DriverManager;
-=======
->>>>>>> 6b8461e9
 import java.sql.PreparedStatement;
 import java.sql.SQLException;
 import java.sql.Types;
@@ -231,11 +218,7 @@
     private Map<Integer, Property> getOutParameterMap(CallableStatement stmt,
                                                       Map<String, Property> paramsMap,
                                                       Collection<Property> userDefParamsList) throws Exception {
-<<<<<<< HEAD
         Map<Integer, Property> outParameterMap = new HashMap<>();
-=======
-        Map<Integer,Property> outParameterMap = new HashMap<>();
->>>>>>> 6b8461e9
         if (userDefParamsList != null && userDefParamsList.size() > 0) {
             int index = 1;
             for (Property property : userDefParamsList) {
@@ -264,15 +247,9 @@
      * @param stmt CallableStatement
      */
     private void setTimeout(CallableStatement stmt) throws SQLException {
-<<<<<<< HEAD
         Boolean failed = taskExecutionContext.getTaskTimeoutStrategy() == TaskTimeoutStrategy.FAILED;
         Boolean warnFailed = taskExecutionContext.getTaskTimeoutStrategy() == TaskTimeoutStrategy.WARNFAILED;
         if (failed || warnFailed) {
-=======
-        Boolean failed = TaskTimeoutStrategy.of(taskExecutionContext.getTaskTimeoutStrategy()) == TaskTimeoutStrategy.FAILED;
-        Boolean warnfailed = TaskTimeoutStrategy.of(taskExecutionContext.getTaskTimeoutStrategy()) == TaskTimeoutStrategy.WARNFAILED;
-        if (failed || warnfailed) {
->>>>>>> 6b8461e9
             stmt.setQueryTimeout(taskExecutionContext.getTaskTimeout());
         }
     }
@@ -280,12 +257,8 @@
     /**
      * close jdbc resource
      */
-<<<<<<< HEAD
-    private void close(PreparedStatement stmt, Connection connection) {
-=======
     private void close(PreparedStatement stmt,
                        Connection connection) {
->>>>>>> 6b8461e9
         if (stmt != null) {
             try {
                 stmt.close();
@@ -354,97 +327,61 @@
      * @throws Exception exception
      */
     private void setOutParameter(int index, CallableStatement stmt, DataType dataType, String value) throws Exception {
-<<<<<<< HEAD
         if (dataType.equals(VARCHAR)) {
-=======
-        if (dataType.equals(DataType.VARCHAR)) {
->>>>>>> 6b8461e9
             if (StringUtils.isEmpty(value)) {
                 stmt.registerOutParameter(index, Types.VARCHAR);
             } else {
                 stmt.registerOutParameter(index, Types.VARCHAR, value);
             }
 
-<<<<<<< HEAD
         } else if (dataType.equals(INTEGER)) {
-=======
-        } else if (dataType.equals(DataType.INTEGER)) {
->>>>>>> 6b8461e9
             if (StringUtils.isEmpty(value)) {
                 stmt.registerOutParameter(index, Types.INTEGER);
             } else {
                 stmt.registerOutParameter(index, Types.INTEGER, value);
             }
 
-<<<<<<< HEAD
         } else if (dataType.equals(LONG)) {
-=======
-        } else if (dataType.equals(DataType.LONG)) {
->>>>>>> 6b8461e9
             if (StringUtils.isEmpty(value)) {
                 stmt.registerOutParameter(index, Types.INTEGER);
             } else {
                 stmt.registerOutParameter(index, Types.INTEGER, value);
             }
-<<<<<<< HEAD
         } else if (dataType.equals(FLOAT)) {
-=======
-        } else if (dataType.equals(DataType.FLOAT)) {
->>>>>>> 6b8461e9
             if (StringUtils.isEmpty(value)) {
                 stmt.registerOutParameter(index, Types.FLOAT);
             } else {
                 stmt.registerOutParameter(index, Types.FLOAT, value);
             }
-<<<<<<< HEAD
         } else if (dataType.equals(DOUBLE)) {
-=======
-        } else if (dataType.equals(DataType.DOUBLE)) {
->>>>>>> 6b8461e9
             if (StringUtils.isEmpty(value)) {
                 stmt.registerOutParameter(index, Types.DOUBLE);
             } else {
                 stmt.registerOutParameter(index, Types.DOUBLE, value);
             }
 
-<<<<<<< HEAD
         } else if (dataType.equals(DATE)) {
-=======
-        } else if (dataType.equals(DataType.DATE)) {
->>>>>>> 6b8461e9
             if (StringUtils.isEmpty(value)) {
                 stmt.registerOutParameter(index, Types.DATE);
             } else {
                 stmt.registerOutParameter(index, Types.DATE, value);
             }
 
-<<<<<<< HEAD
         } else if (dataType.equals(TIME)) {
-=======
-        } else if (dataType.equals(DataType.TIME)) {
->>>>>>> 6b8461e9
             if (StringUtils.isEmpty(value)) {
                 stmt.registerOutParameter(index, Types.TIME);
             } else {
                 stmt.registerOutParameter(index, Types.TIME, value);
             }
 
-<<<<<<< HEAD
         } else if (dataType.equals(TIMESTAMP)) {
-=======
-        } else if (dataType.equals(DataType.TIMESTAMP)) {
->>>>>>> 6b8461e9
             if (StringUtils.isEmpty(value)) {
                 stmt.registerOutParameter(index, Types.TIMESTAMP);
             } else {
                 stmt.registerOutParameter(index, Types.TIMESTAMP, value);
             }
 
-<<<<<<< HEAD
         } else if (dataType.equals(BOOLEAN)) {
-=======
-        } else if (dataType.equals(DataType.BOOLEAN)) {
->>>>>>> 6b8461e9
             if (StringUtils.isEmpty(value)) {
                 stmt.registerOutParameter(index, Types.BOOLEAN);
             } else {
