/*
 * Licensed to the Apache Software Foundation (ASF) under one or more
 * contributor license agreements.  See the NOTICE file distributed with
 * this work for additional information regarding copyright ownership.
 * The ASF licenses this file to You under the Apache License, Version 2.0
 * (the "License"); you may not use this file except in compliance with
 * the License.  You may obtain a copy of the License at
 *
 *    http://www.apache.org/licenses/LICENSE-2.0
 *
 * Unless required by applicable law or agreed to in writing, software
 * distributed under the License is distributed on an "AS IS" BASIS,
 * WITHOUT WARRANTIES OR CONDITIONS OF ANY KIND, either express or implied.
 * See the License for the specific language governing permissions and
 * limitations under the License.
 */
package org.apache.dolphinscheduler.dao.entity;

import com.baomidou.mybatisplus.annotation.TableField;
import org.apache.dolphinscheduler.common.enums.ExecutionStatus;
import org.apache.dolphinscheduler.common.enums.Flag;
import org.apache.dolphinscheduler.common.enums.Priority;
import org.apache.dolphinscheduler.common.enums.TaskType;
import org.apache.dolphinscheduler.common.model.TaskNode;
import org.apache.dolphinscheduler.common.utils.JSONUtils;
import com.baomidou.mybatisplus.annotation.IdType;
import com.baomidou.mybatisplus.annotation.TableId;
import com.baomidou.mybatisplus.annotation.TableName;

import java.io.Serializable;
import java.util.Date;

/**
 * task instance
 */
@TableName("t_ds_task_instance")
public class TaskInstance implements Serializable {

    /**
     * id
     */
    @TableId(value="id", type=IdType.AUTO)
    private int id;

    /**
     * task name
     */
    private String name;

    /**
     * task type
     */
    private String taskType;

    /**
     * process definition id
     */
    private int processDefinitionId;

    /**
     * process instance id
     */
    private int processInstanceId;

    /**
     * process instance name
     */
    @TableField(exist = false)
    private String processInstanceName;

    /**
     * task json
     */
    private String taskJson;

    /**
     * state
     */
    private ExecutionStatus state;

    /**
     * task submit time
     */
    private Date submitTime;

    /**
     * task start time
     */
    private Date startTime;

    /**
     * task end time
     */
    private Date endTime;

    /**
     * task host
     */
    private String host;

    /**
     * task shell execute path and the resource down from hdfs
     * default path: $base_run_dir/processInstanceId/taskInstanceId/retryTimes
     */
    private String executePath;

    /**
     * task log path
     * default path: $base_run_dir/processInstanceId/taskInstanceId/retryTimes
     */
    private String logPath;

    /**
     * retry times
     */
    private int retryTimes;

    /**
     * alert flag
     */
    private Flag alertFlag;

    /**
     * process instance
     */
    @TableField(exist = false)
    private ProcessInstance processInstance;

    /**
     * process definition
     */
    @TableField(exist = false)
    private ProcessDefinition processDefine;

    /**
     * process id
     */
    private int pid;

    /**
     * appLink
     */
    private String appLink;

    /**
     * flag
     */
    private Flag flag;

    /**
     * dependency
     */
    @TableField(exist = false)
    private String dependency;

    /**
     * duration
     */
    @TableField(exist = false)
    private Long duration;

    /**
     * max retry times
     */
    private int maxRetryTimes;

    /**
     * task retry interval, unit: minute
     */
    private int retryInterval;

    /**
     * task intance priority
     */
    private Priority taskInstancePriority;

    /**
     * process intance priority
     */
    @TableField(exist = false)
    private Priority processInstancePriority;

    /**
     * dependent state
     */
    @TableField(exist = false)
    private String dependentResult;


    /**
     * workerGroup
     */
<<<<<<< HEAD
    private String workerGroup;
=======
    private int workerGroupId;

    /**
     * executor id
     */
    private int executorId;

    /**
     * executor name
     */
    @TableField(exist = false)
    private String executorName;



    public void  init(String host,Date startTime,String executePath){
        this.host = host;
        this.startTime = startTime;
        this.executePath = executePath;
    }

>>>>>>> 526e5c91

    public ProcessInstance getProcessInstance() {
        return processInstance;
    }

    public void setProcessInstance(ProcessInstance processInstance) {
        this.processInstance = processInstance;
    }

    public ProcessDefinition getProcessDefine() {
        return processDefine;
    }

    public void setProcessDefine(ProcessDefinition processDefine) {
        this.processDefine = processDefine;
    }

    public int getId() {
        return id;
    }

    public void setId(int id) {
        this.id = id;
    }

    public String getName() {
        return name;
    }

    public void setName(String name) {
        this.name = name;
    }

    public String getTaskType() {
        return taskType;
    }

    public void setTaskType(String taskType) {
        this.taskType = taskType;
    }

    public int getProcessDefinitionId() {
        return processDefinitionId;
    }

    public void setProcessDefinitionId(int processDefinitionId) {
        this.processDefinitionId = processDefinitionId;
    }

    public int getProcessInstanceId() {
        return processInstanceId;
    }

    public void setProcessInstanceId(int processInstanceId) {
        this.processInstanceId = processInstanceId;
    }

    public String getTaskJson() {
        return taskJson;
    }

    public void setTaskJson(String taskJson) {
        this.taskJson = taskJson;
    }

    public ExecutionStatus getState() {
        return state;
    }

    public void setState(ExecutionStatus state) {
        this.state = state;
    }

    public Date getSubmitTime() {
        return submitTime;
    }

    public void setSubmitTime(Date submitTime) {
        this.submitTime = submitTime;
    }

    public Date getStartTime() {
        return startTime;
    }

    public void setStartTime(Date startTime) {
        this.startTime = startTime;
    }

    public Date getEndTime() {
        return endTime;
    }

    public void setEndTime(Date endTime) {
        this.endTime = endTime;
    }

    public String getHost() {
        return host;
    }

    public void setHost(String host) {
        this.host = host;
    }

    public String getExecutePath() {
        return executePath;
    }

    public void setExecutePath(String executePath) {
        this.executePath = executePath;
    }

    public String getLogPath() {
        return logPath;
    }

    public void setLogPath(String logPath) {
        this.logPath = logPath;
    }

    public Flag getAlertFlag() {
        return alertFlag;
    }

    public void setAlertFlag(Flag alertFlag) {
        this.alertFlag = alertFlag;
    }

    public int getRetryTimes() {
        return retryTimes;
    }

    public void setRetryTimes(int retryTimes) {
        this.retryTimes = retryTimes;
    }

    public Boolean isTaskSuccess(){
        return this.state == ExecutionStatus.SUCCESS;
    }

    public int getPid() {
        return pid;
    }

    public void setPid(int pid) {
        this.pid = pid;
    }

    public String getAppLink() {
        return appLink;
    }

    public void setAppLink(String appLink) {
        this.appLink = appLink;
    }


    public boolean isSubProcess(){
        return TaskType.SUB_PROCESS.getDescp().equals(this.taskType);
    }

    public String getDependency(){

        if(this.dependency != null){
            return this.dependency;
        }
        TaskNode taskNode = JSONUtils.parseObject(taskJson, TaskNode.class);

        return taskNode.getDependence();
    }

    public Flag getFlag() {
        return flag;
    }

    public void setFlag(Flag flag) {
        this.flag = flag;
    }
    public String getProcessInstanceName() {
        return processInstanceName;
    }

    public void setProcessInstanceName(String processInstanceName) {
        this.processInstanceName = processInstanceName;
    }

    public Long getDuration() {
        return duration;
    }

    public void setDuration(Long duration) {
        this.duration = duration;
    }

    public int getMaxRetryTimes() {
        return maxRetryTimes;
    }

    public void setMaxRetryTimes(int maxRetryTimes) {
        this.maxRetryTimes = maxRetryTimes;
    }

    public int getRetryInterval() {
        return retryInterval;
    }

    public void setRetryInterval(int retryInterval) {
        this.retryInterval = retryInterval;
    }

    public int getExecutorId() {
        return executorId;
    }

    public void setExecutorId(int executorId) {
        this.executorId = executorId;
    }

    public String getExecutorName() {
        return executorName;
    }

    public void setExecutorName(String executorName) {
        this.executorName = executorName;
    }

    public boolean isTaskComplete() {

        return this.getState().typeIsPause()
                || this.getState().typeIsSuccess()
                || this.getState().typeIsCancel()
                || (this.getState().typeIsFailure() && !taskCanRetry());
    }
    /**
     * determine if you can try again
     * @return can try result
     */
    public boolean taskCanRetry() {
        if(this.isSubProcess()){
            return false;
        }
        if(this.getState() == ExecutionStatus.NEED_FAULT_TOLERANCE){
            return true;
        }else {
            return (this.getState().typeIsFailure()
                && this.getRetryTimes() < this.getMaxRetryTimes());
        }
    }

    public void setDependency(String dependency) {
        this.dependency = dependency;
    }

    public Priority getTaskInstancePriority() {
        return taskInstancePriority;
    }

    public void setTaskInstancePriority(Priority taskInstancePriority) {
        this.taskInstancePriority = taskInstancePriority;
    }

    public Priority getProcessInstancePriority() {
        return processInstancePriority;
    }

    public void setProcessInstancePriority(Priority processInstancePriority) {
        this.processInstancePriority = processInstancePriority;
    }

    public String getDependentResult() {
        return dependentResult;
    }

    public void setDependentResult(String dependentResult) {
        this.dependentResult = dependentResult;
    }

    public String getWorkerGroup() {
        return workerGroup;
    }

    public void setWorkerGroup(String workerGroup) {
        this.workerGroup = workerGroup;
    }

    public String getDependentResult() {
        return dependentResult;
    }

    public void setDependentResult(String dependentResult) {
        this.dependentResult = dependentResult;
    }

    @Override
    public String toString() {
        return "TaskInstance{" +
                "id=" + id +
                ", name='" + name + '\'' +
                ", taskType='" + taskType + '\'' +
                ", processDefinitionId=" + processDefinitionId +
                ", processInstanceId=" + processInstanceId +
                ", processInstanceName='" + processInstanceName + '\'' +
                ", taskJson='" + taskJson + '\'' +
                ", state=" + state +
                ", submitTime=" + submitTime +
                ", startTime=" + startTime +
                ", endTime=" + endTime +
                ", host='" + host + '\'' +
                ", executePath='" + executePath + '\'' +
                ", logPath='" + logPath + '\'' +
                ", retryTimes=" + retryTimes +
                ", alertFlag=" + alertFlag +
                ", processInstance=" + processInstance +
                ", processDefine=" + processDefine +
                ", pid=" + pid +
                ", appLink='" + appLink + '\'' +
                ", flag=" + flag +
                ", dependency='" + dependency + '\'' +
                ", duration=" + duration +
                ", maxRetryTimes=" + maxRetryTimes +
                ", retryInterval=" + retryInterval +
                ", taskInstancePriority=" + taskInstancePriority +
                ", processInstancePriority=" + processInstancePriority +
                ", dependentResult='" + dependentResult + '\'' +
<<<<<<< HEAD
                ", workerGroup='" + workerGroup + '\'' +
=======
                ", workerGroupId=" + workerGroupId +
                ", executorId=" + executorId +
                ", executorName='" + executorName + '\'' +
>>>>>>> 526e5c91
                '}';
    }
}<|MERGE_RESOLUTION|>--- conflicted
+++ resolved
@@ -190,10 +190,8 @@
     /**
      * workerGroup
      */
-<<<<<<< HEAD
     private String workerGroup;
-=======
-    private int workerGroupId;
+
 
     /**
      * executor id
@@ -214,7 +212,6 @@
         this.executePath = executePath;
     }
 
->>>>>>> 526e5c91
 
     public ProcessInstance getProcessInstance() {
         return processInstance;
@@ -483,14 +480,6 @@
 
     public void setProcessInstancePriority(Priority processInstancePriority) {
         this.processInstancePriority = processInstancePriority;
-    }
-
-    public String getDependentResult() {
-        return dependentResult;
-    }
-
-    public void setDependentResult(String dependentResult) {
-        this.dependentResult = dependentResult;
     }
 
     public String getWorkerGroup() {
@@ -540,13 +529,9 @@
                 ", taskInstancePriority=" + taskInstancePriority +
                 ", processInstancePriority=" + processInstancePriority +
                 ", dependentResult='" + dependentResult + '\'' +
-<<<<<<< HEAD
                 ", workerGroup='" + workerGroup + '\'' +
-=======
-                ", workerGroupId=" + workerGroupId +
                 ", executorId=" + executorId +
                 ", executorName='" + executorName + '\'' +
->>>>>>> 526e5c91
                 '}';
     }
 }