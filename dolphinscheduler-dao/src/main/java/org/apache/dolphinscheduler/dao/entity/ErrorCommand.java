/*
 * Licensed to the Apache Software Foundation (ASF) under one or more
 * contributor license agreements.  See the NOTICE file distributed with
 * this work for additional information regarding copyright ownership.
 * The ASF licenses this file to You under the Apache License, Version 2.0
 * (the "License"); you may not use this file except in compliance with
 * the License.  You may obtain a copy of the License at
 *
 *    http://www.apache.org/licenses/LICENSE-2.0
 *
 * Unless required by applicable law or agreed to in writing, software
 * distributed under the License is distributed on an "AS IS" BASIS,
 * WITHOUT WARRANTIES OR CONDITIONS OF ANY KIND, either express or implied.
 * See the License for the specific language governing permissions and
 * limitations under the License.
 */

package org.apache.dolphinscheduler.dao.entity;

import org.apache.dolphinscheduler.common.enums.CommandType;
import org.apache.dolphinscheduler.common.enums.FailureStrategy;
import org.apache.dolphinscheduler.common.enums.Priority;
import org.apache.dolphinscheduler.common.enums.TaskDependType;
import org.apache.dolphinscheduler.common.enums.WarningType;

import java.util.Date;

import com.baomidou.mybatisplus.annotation.IdType;
import com.baomidou.mybatisplus.annotation.TableId;
import com.baomidou.mybatisplus.annotation.TableName;
import com.fasterxml.jackson.annotation.JsonFormat;

/**
 * command
 */
@TableName("t_ds_error_command")
public class ErrorCommand {

    /**
     * id
     */
    @TableId(value = "id", type = IdType.INPUT)
    private int id;

    /**
     * command type
     */
    private CommandType commandType;

    /**
     * process definition code
     */
    private long processDefinitionCode;

    /**
     * executor id
     */
    private int executorId;

    /**
     * command parameter, format json
     */
    private String commandParam;

    /**
     * task depend type
     */
    private TaskDependType taskDependType;

    /**
     * failure strategy
     */
    private FailureStrategy failureStrategy;

    /**
     *  warning type
     */
    private WarningType warningType;

    /**
     * warning group id
     */
    private Integer warningGroupId;

    /**
     * schedule time
     */
    @JsonFormat(pattern = "yyyy-MM-dd HH:mm:ss",timezone = "GMT+8")
    private Date scheduleTime;

    /**
     * start time
     */
    @JsonFormat(pattern = "yyyy-MM-dd HH:mm:ss",timezone = "GMT+8")
    private Date startTime;

    /**
     * process instance priority
     */
    private Priority processInstancePriority;

    /**
     * update time
     */
    @JsonFormat(pattern = "yyyy-MM-dd HH:mm:ss",timezone = "GMT+8")
    private Date updateTime;

    /**
     * 执行信息
     */
    private String message;

    /**
     * worker group
     */
    private String workerGroup;

    /**
     * environment code
     */
    private Long environmentCode;

    public ErrorCommand(){}

    public ErrorCommand(Command command, String message) {
        this.id = command.getId();
        this.commandType = command.getCommandType();
        this.executorId = command.getExecutorId();
        this.processDefinitionCode = command.getProcessDefinitionCode();
        this.commandParam = command.getCommandParam();
        this.warningType = command.getWarningType();
        this.warningGroupId = command.getWarningGroupId();
        this.scheduleTime = command.getScheduleTime();
        this.taskDependType = command.getTaskDependType();
        this.failureStrategy = command.getFailureStrategy();
        this.startTime = command.getStartTime();
        this.updateTime = command.getUpdateTime();
        this.environmentCode = command.getEnvironmentCode();
        this.processInstancePriority = command.getProcessInstancePriority();
        this.message = message;
    }

<<<<<<< HEAD
    public ErrorCommand(
            CommandType commandType,
            TaskDependType taskDependType,
            FailureStrategy failureStrategy,
            int executorId,
            int processDefinitionId,
            String commandParam,
            WarningType warningType,
            int warningGroupId,
            Date scheduleTime,
            Priority processInstancePriority,
            String message) {
        this.commandType = commandType;
        this.executorId = executorId;
        this.processDefinitionId = processDefinitionId;
        this.commandParam = commandParam;
        this.warningType = warningType;
        this.warningGroupId = warningGroupId;
        this.scheduleTime = scheduleTime;
        this.taskDependType = taskDependType;
        this.failureStrategy = failureStrategy;
        this.startTime = new Date();
        this.updateTime = new Date();
        this.processInstancePriority = processInstancePriority;
        this.message = message;
    }

=======
>>>>>>> 1f838e61
    public TaskDependType getTaskDependType() {
        return taskDependType;
    }

    public void setTaskDependType(TaskDependType taskDependType) {
        this.taskDependType = taskDependType;
    }

    public int getId() {
        return id;
    }

    public void setId(int id) {
        this.id = id;
    }

    public CommandType getCommandType() {
        return commandType;
    }

    public void setCommandType(CommandType commandType) {
        this.commandType = commandType;
    }

    public long getProcessDefinitionCode() {
        return processDefinitionCode;
    }

    public void setProcessDefinitionCode(long processDefinitionCode) {
        this.processDefinitionCode = processDefinitionCode;
    }

    public FailureStrategy getFailureStrategy() {
        return failureStrategy;
    }

    public void setFailureStrategy(FailureStrategy failureStrategy) {
        this.failureStrategy = failureStrategy;
    }

    public void setCommandParam(String commandParam) {
        this.commandParam = commandParam;
    }

    public String getCommandParam() {
        return commandParam;
    }

    public WarningType getWarningType() {
        return warningType;
    }

    public void setWarningType(WarningType warningType) {
        this.warningType = warningType;
    }

    public Integer getWarningGroupId() {
        return warningGroupId;
    }

    public void setWarningGroupId(Integer warningGroupId) {
        this.warningGroupId = warningGroupId;
    }

    public Date getScheduleTime() {
        return scheduleTime;
    }

    public void setScheduleTime(Date scheduleTime) {
        this.scheduleTime = scheduleTime;
    }

    public Date getStartTime() {
        return startTime;
    }

    public void setStartTime(Date startTime) {
        this.startTime = startTime;
    }

    public int getExecutorId() {
        return executorId;
    }

    public void setExecutorId(int executorId) {
        this.executorId = executorId;
    }

    public Priority getProcessInstancePriority() {
        return processInstancePriority;
    }

    public void setProcessInstancePriority(Priority processInstancePriority) {
        this.processInstancePriority = processInstancePriority;
    }

    public Date getUpdateTime() {
        return updateTime;
    }

    public void setUpdateTime(Date updateTime) {
        this.updateTime = updateTime;
    }

    public String getWorkerGroup() {
        return workerGroup;
    }

    public void setWorkerGroup(String workerGroup) {
        this.workerGroup = workerGroup;
    }

    public String getMessage() {
        return message;
    }

    public void setMessage(String message) {
        this.message = message;
    }

    public Long getEnvironmentCode() {
        return this.environmentCode;
    }

    public void setEnvironmentCode(Long environmentCode) {
        this.environmentCode = environmentCode;
    }

    @Override
    public String toString() {
        return "ErrorCommand{"
                + "id=" + id
                + ", commandType=" + commandType
<<<<<<< HEAD
                + ", processDefinitionId=" + processDefinitionId
=======
                + ", processDefinitionCode=" + processDefinitionCode
>>>>>>> 1f838e61
                + ", executorId=" + executorId
                + ", commandParam='" + commandParam + '\''
                + ", taskDependType=" + taskDependType
                + ", failureStrategy=" + failureStrategy
                + ", warningType=" + warningType
                + ", warningGroupId=" + warningGroupId
                + ", scheduleTime=" + scheduleTime
                + ", startTime=" + startTime
                + ", processInstancePriority=" + processInstancePriority
                + ", updateTime=" + updateTime
                + ", message='" + message + '\''
                + ", workerGroup='" + workerGroup + '\''
                + ", environmentCode='" + environmentCode + '\''
                + '}';
    }
}<|MERGE_RESOLUTION|>--- conflicted
+++ resolved
@@ -140,36 +140,6 @@
         this.message = message;
     }
 
-<<<<<<< HEAD
-    public ErrorCommand(
-            CommandType commandType,
-            TaskDependType taskDependType,
-            FailureStrategy failureStrategy,
-            int executorId,
-            int processDefinitionId,
-            String commandParam,
-            WarningType warningType,
-            int warningGroupId,
-            Date scheduleTime,
-            Priority processInstancePriority,
-            String message) {
-        this.commandType = commandType;
-        this.executorId = executorId;
-        this.processDefinitionId = processDefinitionId;
-        this.commandParam = commandParam;
-        this.warningType = warningType;
-        this.warningGroupId = warningGroupId;
-        this.scheduleTime = scheduleTime;
-        this.taskDependType = taskDependType;
-        this.failureStrategy = failureStrategy;
-        this.startTime = new Date();
-        this.updateTime = new Date();
-        this.processInstancePriority = processInstancePriority;
-        this.message = message;
-    }
-
-=======
->>>>>>> 1f838e61
     public TaskDependType getTaskDependType() {
         return taskDependType;
     }
@@ -303,11 +273,7 @@
         return "ErrorCommand{"
                 + "id=" + id
                 + ", commandType=" + commandType
-<<<<<<< HEAD
-                + ", processDefinitionId=" + processDefinitionId
-=======
                 + ", processDefinitionCode=" + processDefinitionCode
->>>>>>> 1f838e61
                 + ", executorId=" + executorId
                 + ", commandParam='" + commandParam + '\''
                 + ", taskDependType=" + taskDependType
