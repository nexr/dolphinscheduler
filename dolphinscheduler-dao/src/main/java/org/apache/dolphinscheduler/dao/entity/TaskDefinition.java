--- conflicted
+++ resolved
@@ -412,8 +412,6 @@
         this.delayTime = delayTime;
     }
 
-<<<<<<< HEAD
-=======
     public String getDependence() {
         return JSONUtils.getNodeString(this.taskParams, Constants.DEPENDENCE);
     }
@@ -426,7 +424,6 @@
         this.modifyBy = modifyBy;
     }
 
->>>>>>> 1f838e61
     public Long getEnvironmentCode() {
         return this.environmentCode;
     }
@@ -435,38 +432,6 @@
         this.environmentCode = environmentCode;
     }
 
-<<<<<<< HEAD
-    @Override
-    public String toString() {
-        return "TaskDefinition{"
-                + "id=" + id
-                + ", code=" + code
-                + ", name='" + name + '\''
-                + ", version=" + version
-                + ", description='" + description + '\''
-                + ", projectCode=" + projectCode
-                + ", userId=" + userId
-                + ", taskType=" + taskType
-                + ", taskParams='" + taskParams + '\''
-                + ", taskParamList=" + taskParamList
-                + ", taskParamMap=" + taskParamMap
-                + ", flag=" + flag
-                + ", taskPriority=" + taskPriority
-                + ", userName='" + userName + '\''
-                + ", projectName='" + projectName + '\''
-                + ", workerGroup='" + workerGroup + '\''
-                + ", environmentCode='" + environmentCode + '\''
-                + ", failRetryTimes=" + failRetryTimes
-                + ", failRetryInterval=" + failRetryInterval
-                + ", timeoutFlag=" + timeoutFlag
-                + ", timeoutNotifyStrategy=" + timeoutNotifyStrategy
-                + ", timeout=" + timeout
-                + ", delayTime=" + delayTime
-                + ", resourceIds='" + resourceIds + '\''
-                + ", createTime=" + createTime
-                + ", updateTime=" + updateTime
-                + '}';
-=======
     @Override
     public boolean equals(Object o) {
         if (o == null) {
@@ -519,6 +484,5 @@
             + ", createTime=" + createTime
             + ", updateTime=" + updateTime
             + '}';
->>>>>>> 1f838e61
     }
 }