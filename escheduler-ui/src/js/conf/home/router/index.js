/*
 * Licensed to the Apache Software Foundation (ASF) under one or more
 * contributor license agreements.  See the NOTICE file distributed with
 * this work for additional information regarding copyright ownership.
 * The ASF licenses this file to You under the Apache License, Version 2.0
 * (the "License"); you may not use this file except in compliance with
 * the License.  You may obtain a copy of the License at
 *
 *    http://www.apache.org/licenses/LICENSE-2.0
 *
 * Unless required by applicable law or agreed to in writing, software
 * distributed under the License is distributed on an "AS IS" BASIS,
 * WITHOUT WARRANTIES OR CONDITIONS OF ANY KIND, either express or implied.
 * See the License for the specific language governing permissions and
 * limitations under the License.
 */

import Vue from 'vue'
import i18n from '@/module/i18n/index.js'
import Router from 'vue-router'

Vue.use(Router)

const router = new Router({
  routes: [
    {
      path: '/',
      name: 'index',
      redirect: {
        name: 'home'
      }
    },
    {
      path: '/home',
      name: 'home',
      component: resolve => require(['../pages/home/index'], resolve),
      meta: {
        title: `${i18n.$t('Home')} - EasyScheduler`
      }
    },
    {
      path: '/projects',
      name: 'projects',
      component: resolve => require(['../pages/projects/index'], resolve),
      meta: {
        title: `${i18n.$t('Project')}`
      },
      redirect: {
        name: 'projects-list'
      },
      children: [
        {
          path: '/projects/index',
          name: 'projects-index',
          component: resolve => require(['../pages/projects/pages/index/index'], resolve),
          meta: {
            title: `${i18n.$t('Project Home')}`
          }
        },
        {
          path: '/projects/list',
          name: 'projects-list',
          component: resolve => require(['../pages/projects/pages/list/index'], resolve),
          meta: {
            title: `${i18n.$t('Project')}`
          }
        },
        {
          path: '/projects/definition',
          name: 'definition',
          component: resolve => require(['../pages/projects/pages/definition/index'], resolve),
          meta: {
            title: `${i18n.$t('Process definition')}`
          },
          redirect: {
            name: 'projects-definition-list'
          },
          children: [
            {
              path: '/projects/definition/list',
              name: 'projects-definition-list',
              component: resolve => require(['../pages/projects/pages/definition/pages/list/index'], resolve),
              meta: {
                title: `${i18n.$t('Process definition')}`
              }
            },
            {
              path: '/projects/definition/list/:id',
              name: 'projects-definition-details',
              component: resolve => require(['../pages/projects/pages/definition/pages/details/index'], resolve),
              meta: {
                title: `${i18n.$t('Process definition details')}`
              }
            },
            {
              path: '/projects/definition/create',
              name: 'definition-create',
              component: resolve => require(['../pages/projects/pages/definition/pages/create/index'], resolve),
              meta: {
                title: `${i18n.$t('Create process definition')}`
              }
            },
            {
              path: '/projects/definition/tree/:id',
              name: 'definition-tree-view-index',
              component: resolve => require(['../pages/projects/pages/definition/pages/tree/index'], resolve),
              meta: {
                title: `${i18n.$t('TreeView')}`
              }
            },
            {
              path: '/projects/definition/list/timing/:id',
              name: 'definition-timing-details',
              component: resolve => require(['../pages/projects/pages/definition/timing/index'], resolve),
              meta: {
                title: `${i18n.$t('Scheduled task list')}`
              }
            }
          ]
        },
        {
          path: '/projects/instance',
          name: 'instance',
          component: resolve => require(['../pages/projects/pages/instance/index'], resolve),
          meta: {
            title: `${i18n.$t('Process Instance')}`
          },
          redirect: {
            name: 'projects-instance-list'
          },
          children: [
            {
              path: '/projects/instance/list',
              name: 'projects-instance-list',
              component: resolve => require(['../pages/projects/pages/instance/pages/list/index'], resolve),
              meta: {
                title: `${i18n.$t('Process Instance')}`
              }
            },
            {
              path: '/projects/instance/list/:id',
              name: 'projects-instance-details',
              component: resolve => require(['../pages/projects/pages/instance/pages/details/index'], resolve),
              meta: {
                title: `${i18n.$t('Process instance details')}`
              }
            },
            {
              path: '/projects/instance/gantt/:id',
              name: 'instance-gantt-index',
              component: resolve => require(['../pages/projects/pages/instance/pages/gantt/index'], resolve),
              meta: {
                title: `${i18n.$t('Gantt')}`
              }
            }
          ]
        },
        {
          path: '/projects/task-instance',
          name: 'task-instance',
          component: resolve => require(['../pages/projects/pages/taskInstance'], resolve),
          meta: {
            title: `${i18n.$t('Task Instance')}`
<<<<<<< HEAD
          },
          redirect: {
            name: 'task-instance-list'
          },
          children: [
            {
              path: '/projects/task-instance/list',
              name: 'task-instance-list',
              component: resolve => require(['../pages/projects/pages/taskInstance/pages/list/index'], resolve),
              meta: {
                title: `${i18n.$t('Task Instance')}`
              }
            }
          ]
=======
          }

>>>>>>> 7518a94f
        },
        {
          path: '/projects/task-record',
          name: 'task-record',
          component: resolve => require(['../pages/projects/pages/taskRecord'], resolve),
          meta: {
            title: `${i18n.$t('Task record')}`
<<<<<<< HEAD
          },
          redirect: {
            name: 'task-record-list'
          },
          children: [
            {
              path: '/projects/task-record/list',
              name: 'task-record-list',
              component: resolve => require(['../pages/projects/pages/taskRecord/pages/list/index'], resolve),
              meta: {
                title: `${i18n.$t('Task record')}`
              }
            }
          ]
=======
          }
        },
        {
          path: '/projects/history-task-record',
          name: 'history-task-record',
          component: resolve => require(['../pages/projects/pages/historyTaskRecord'], resolve),
          meta: {
            title: `${i18n.$t('History task record')}`
          }

>>>>>>> 7518a94f
        }
      ]
    },
    {
      path: '/resource',
      name: 'resource',
      component: resolve => require(['../pages/resource/index'], resolve),
      redirect: {
        name: 'file'
      },
      meta: {
        title: `${i18n.$t('Resources')}`
      },
      children: [
        {
          path: '/resource/file',
          name: 'file',
          component: resolve => require(['../pages/resource/pages/file/pages/list/index'], resolve),
          meta: {
<<<<<<< HEAD
            title: `${i18n.$t('File Management')}`
=======
            title: `${i18n.$t('File Manage')}`
>>>>>>> 7518a94f
          }
        },
        {
          path: '/resource/file/create',
          name: 'resource-file-create',
          component: resolve => require(['../pages/resource/pages/file/pages/create/index'], resolve),
          meta: {
            title: `${i18n.$t('Create Resource')}`
          }
        },
        {
          path: '/resource/file/list/:id',
          name: 'resource-file-details',
          component: resolve => require(['../pages/resource/pages/file/pages/details/index'], resolve),
          meta: {
            title: `${i18n.$t('File Details')}`
          }
        },
        {
          path: '/resource/file/edit/:id',
          name: 'resource-file-edit',
          component: resolve => require(['../pages/resource/pages/file/pages/edit/index'], resolve),
          meta: {
            title: `${i18n.$t('File Details')}`
          }
        },
        {
          path: '/resource/udf',
          name: 'udf',
          component: resolve => require(['../pages/resource/pages/udf/index'], resolve),
          meta: {
<<<<<<< HEAD
            title: `${i18n.$t('UDF management')}`
=======
            title: `${i18n.$t('UDF manage')}`
>>>>>>> 7518a94f
          },
          children: [
            {
              path: '/resource/udf/resource',
              name: 'resource-udf-resource',
              component: resolve => require(['../pages/resource/pages/udf/pages/resource/index'], resolve),
              meta: {
                title: `${i18n.$t('UDF Resources')}`
              }
            },
            {
              path: '/resource/udf/function',
              name: 'resource-udf-function',
              component: resolve => require(['../pages/resource/pages/udf/pages/function/index'], resolve),
              meta: {
                title: `${i18n.$t('UDF Function')}`
              }
            }
          ]
        }
      ]
    },
    {
      path: '/datasource',
      name: 'datasource',
      component: resolve => require(['../pages/datasource/index'], resolve),
      meta: {
        title: `${i18n.$t('Datasource')}`
      },
      redirect: {
        name: 'datasource-list'
      },
      children: [
        {
          path: '/datasource/list',
          name: 'datasource-list',
          component: resolve => require(['../pages/datasource/pages/list/index'], resolve),
          meta: {
            title: `${i18n.$t('Datasource')}`
          }
        }
      ]
    },
    {
      path: '/security',
      name: 'security',
      component: resolve => require(['../pages/security/index'], resolve),
      meta: {
        title: `${i18n.$t('Security')}`
      },
      redirect: {
        name: 'tenement-manage'
      },
      children: [
        {
          path: '/security/tenant',
          name: 'tenement-manage',
          component: resolve => require(['../pages/security/pages/tenement/index'], resolve),
          meta: {
<<<<<<< HEAD
            title: `${i18n.$t('Tenant Management')}`
=======
            title: `${i18n.$t('Tenant Manage')}`
>>>>>>> 7518a94f
          }
        },
        {
          path: '/security/users',
          name: 'users-manage',
          component: resolve => require(['../pages/security/pages/users/index'], resolve),
          meta: {
<<<<<<< HEAD
            title: `${i18n.$t('User Management')}`
=======
            title: `${i18n.$t('User Manage')}`
>>>>>>> 7518a94f
          }
        },
        {
          path: '/security/warning-groups',
          name: 'warning-groups-manage',
          component: resolve => require(['../pages/security/pages/warningGroups/index'], resolve),
          meta: {
<<<<<<< HEAD
            title: `${i18n.$t('Warning group management')}`
=======
            title: `${i18n.$t('Warning group manage')}`
>>>>>>> 7518a94f
          }
        },
        {
          path: '/security/queue',
          name: 'queue-manage',
          component: resolve => require(['../pages/security/pages/queue/index'], resolve),
          meta: {
            title: `${i18n.$t('Queue manage')}`
          }
        },
        {
          path: '/security/worker-groups',
          name: 'worker-groups-manage',
          component: resolve => require(['../pages/security/pages/workerGroups/index'], resolve),
          meta: {
<<<<<<< HEAD
            title: `${i18n.$t('Servers management')}`
          },
          redirect: {
            name: 'servers-master'
          },
          children: [
            {
              path: '/security/servers/master',
              name: 'servers-master',
              component: resolve => require(['../pages/security/pages/servers/pages/master/index'], resolve),
              meta: {
                title: `${i18n.$t('Service-Master')}`
              }
            },
            {
              path: '/security/servers/worker',
              name: 'servers-worker',
              component: resolve => require(['../pages/security/pages/servers/pages/worker/index'], resolve),
              meta: {
                title: `${i18n.$t('Service-Worker')}`
              }
            }
          ]
=======
            title: `${i18n.$t('Worker group manage')}`
          }
        },
        {
          path: '/security/token',
          name: 'token-manage',
          component: resolve => require(['../pages/security/pages/token/index'], resolve),
          meta: {
            title: `${i18n.$t('Token manage')}`
          }
>>>>>>> 7518a94f
        }
      ]
    },
    {
      path: '/user',
      name: 'user',
      component: resolve => require(['../pages/user/index'], resolve),
      meta: {
        title: `${i18n.$t('User Center')}`
      },
      redirect: {
        name: 'account'
      },
      children: [
        {
          path: '/user/account',
          name: 'account',
          component: resolve => require(['../pages/user/pages/account/index'], resolve),
          meta: {
            title: `${i18n.$t('User Information')}`
          }
        },
        {
          path: '/user/password',
          name: 'password',
          component: resolve => require(['../pages/user/pages/password/index'], resolve),
          meta: {
            title: `${i18n.$t('Edit password')}`
<<<<<<< HEAD
=======
          }
        },
        {
          path: '/user/token',
          name: 'token',
          component: resolve => require(['../pages/user/pages/token/index'], resolve),
          meta: {
            title: `${i18n.$t('Token manage')}`
          }
        }
      ]
    },
    {
      path: '/monitor',
      name: 'monitor',
      component: resolve => require(['../pages/monitor/index'], resolve),
      meta: {
        title: `monitor`
      },
      redirect: {
        name: 'servers-master'
      },
      children: [
        {
          path: '/monitor/servers/master',
          name: 'servers-master',
          component: resolve => require(['../pages/monitor/pages/servers/master'], resolve),
          meta: {
            title: `${i18n.$t('Service-Master')}`
          }
        },
        {
          path: '/monitor/servers/worker',
          name: 'servers-worker',
          component: resolve => require(['../pages/monitor/pages/servers/worker'], resolve),
          meta: {
            title: `${i18n.$t('Service-Worker')}`
          }
        },
        {
          path: '/monitor/servers/alert',
          name: 'servers-alert',
          component: resolve => require(['../pages/monitor/pages/servers/alert'], resolve),
          meta: {
            title: `Alert`
          }
        },
        {
          path: '/monitor/servers/rpcserver',
          name: 'servers-rpcserver',
          component: resolve => require(['../pages/monitor/pages/servers/rpcserver'], resolve),
          meta: {
            title: `Rpcserver`
          }
        },
        {
          path: '/monitor/servers/zookeeper',
          name: 'servers-zookeeper',
          component: resolve => require(['../pages/monitor/pages/servers/zookeeper'], resolve),
          meta: {
            title: `Zookeeper`
          }
        },
        {
          path: '/monitor/servers/apiserver',
          name: 'servers-apiserver',
          component: resolve => require(['../pages/monitor/pages/servers/apiserver'], resolve),
          meta: {
            title: `Apiserver`
          }
        },
        {
          path: '/monitor/servers/mysql',
          name: 'servers-mysql',
          component: resolve => require(['../pages/monitor/pages/servers/mysql'], resolve),
          meta: {
            title: `Mysql`
>>>>>>> 7518a94f
          }
        }
      ]
    }
  ]
})

router.beforeEach((to, from, next) => {
  let $body = $('body')
  $body.find('.tooltip.fade.top.in').remove()
  if (to.meta.title) {
    document.title = `${to.meta.title} - EasyScheduler`
  }
  next()
})

export default router<|MERGE_RESOLUTION|>--- conflicted
+++ resolved
@@ -161,25 +161,8 @@
           component: resolve => require(['../pages/projects/pages/taskInstance'], resolve),
           meta: {
             title: `${i18n.$t('Task Instance')}`
-<<<<<<< HEAD
-          },
-          redirect: {
-            name: 'task-instance-list'
-          },
-          children: [
-            {
-              path: '/projects/task-instance/list',
-              name: 'task-instance-list',
-              component: resolve => require(['../pages/projects/pages/taskInstance/pages/list/index'], resolve),
-              meta: {
-                title: `${i18n.$t('Task Instance')}`
-              }
-            }
-          ]
-=======
-          }
-
->>>>>>> 7518a94f
+          }
+
         },
         {
           path: '/projects/task-record',
@@ -187,22 +170,6 @@
           component: resolve => require(['../pages/projects/pages/taskRecord'], resolve),
           meta: {
             title: `${i18n.$t('Task record')}`
-<<<<<<< HEAD
-          },
-          redirect: {
-            name: 'task-record-list'
-          },
-          children: [
-            {
-              path: '/projects/task-record/list',
-              name: 'task-record-list',
-              component: resolve => require(['../pages/projects/pages/taskRecord/pages/list/index'], resolve),
-              meta: {
-                title: `${i18n.$t('Task record')}`
-              }
-            }
-          ]
-=======
           }
         },
         {
@@ -213,7 +180,6 @@
             title: `${i18n.$t('History task record')}`
           }
 
->>>>>>> 7518a94f
         }
       ]
     },
@@ -233,11 +199,7 @@
           name: 'file',
           component: resolve => require(['../pages/resource/pages/file/pages/list/index'], resolve),
           meta: {
-<<<<<<< HEAD
-            title: `${i18n.$t('File Management')}`
-=======
             title: `${i18n.$t('File Manage')}`
->>>>>>> 7518a94f
           }
         },
         {
@@ -269,11 +231,7 @@
           name: 'udf',
           component: resolve => require(['../pages/resource/pages/udf/index'], resolve),
           meta: {
-<<<<<<< HEAD
-            title: `${i18n.$t('UDF management')}`
-=======
             title: `${i18n.$t('UDF manage')}`
->>>>>>> 7518a94f
           },
           children: [
             {
@@ -333,11 +291,7 @@
           name: 'tenement-manage',
           component: resolve => require(['../pages/security/pages/tenement/index'], resolve),
           meta: {
-<<<<<<< HEAD
-            title: `${i18n.$t('Tenant Management')}`
-=======
             title: `${i18n.$t('Tenant Manage')}`
->>>>>>> 7518a94f
           }
         },
         {
@@ -345,11 +299,7 @@
           name: 'users-manage',
           component: resolve => require(['../pages/security/pages/users/index'], resolve),
           meta: {
-<<<<<<< HEAD
-            title: `${i18n.$t('User Management')}`
-=======
             title: `${i18n.$t('User Manage')}`
->>>>>>> 7518a94f
           }
         },
         {
@@ -357,11 +307,7 @@
           name: 'warning-groups-manage',
           component: resolve => require(['../pages/security/pages/warningGroups/index'], resolve),
           meta: {
-<<<<<<< HEAD
-            title: `${i18n.$t('Warning group management')}`
-=======
             title: `${i18n.$t('Warning group manage')}`
->>>>>>> 7518a94f
           }
         },
         {
@@ -377,31 +323,6 @@
           name: 'worker-groups-manage',
           component: resolve => require(['../pages/security/pages/workerGroups/index'], resolve),
           meta: {
-<<<<<<< HEAD
-            title: `${i18n.$t('Servers management')}`
-          },
-          redirect: {
-            name: 'servers-master'
-          },
-          children: [
-            {
-              path: '/security/servers/master',
-              name: 'servers-master',
-              component: resolve => require(['../pages/security/pages/servers/pages/master/index'], resolve),
-              meta: {
-                title: `${i18n.$t('Service-Master')}`
-              }
-            },
-            {
-              path: '/security/servers/worker',
-              name: 'servers-worker',
-              component: resolve => require(['../pages/security/pages/servers/pages/worker/index'], resolve),
-              meta: {
-                title: `${i18n.$t('Service-Worker')}`
-              }
-            }
-          ]
-=======
             title: `${i18n.$t('Worker group manage')}`
           }
         },
@@ -412,7 +333,6 @@
           meta: {
             title: `${i18n.$t('Token manage')}`
           }
->>>>>>> 7518a94f
         }
       ]
     },
@@ -441,8 +361,6 @@
           component: resolve => require(['../pages/user/pages/password/index'], resolve),
           meta: {
             title: `${i18n.$t('Edit password')}`
-<<<<<<< HEAD
-=======
           }
         },
         {
@@ -520,7 +438,6 @@
           component: resolve => require(['../pages/monitor/pages/servers/mysql'], resolve),
           meta: {
             title: `Mysql`
->>>>>>> 7518a94f
           }
         }
       ]
