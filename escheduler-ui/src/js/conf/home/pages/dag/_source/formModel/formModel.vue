<template>
  <div class="form-model-model" v-clickoutside="_handleClose">
    <div class="title-box">
      <span class="name">{{$t('Current node settings')}}</span>
      <span class="go-subtask">
        <!-- Component can't pop up box to do component processing -->
        <m-log :item="backfillItem">
          <template slot="history"><a href="javascript:" @click="_seeHistory" ><i class="iconfont">&#xe6ee;</i><em>{{$t('View history')}}</em></a></template>
          <template slot="log"><a href="javascript:"><i class="iconfont">&#xe691;</i><em>{{$t('View log')}}</em></a></template>
        </m-log>
        <a href="javascript:" @click="_goSubProcess" v-if="_isGoSubProcess"><i class="iconfont">&#xe600;</i><em>{{$t('Enter this child node')}}</em></a>
      </span>
    </div>
    <div class="content-box" v-if="isContentBox">
      <div class="from-model">
        <!-- Node name -->
        <div class="clearfix list">
          <div class="text-box"><span>{{$t('Node name')}}</span></div>
          <div class="cont-box">
            <label class="label-box">
              <x-input
                      type="text"
                      v-model="name"
                      :disabled="isDetails"
                      :placeholder="$t('Please enter name(required)')"
                      maxlength="100"
                      @on-blur="_verifName()"
                      autocomplete="off">
              </x-input>
            </label>
          </div>
        </div>

        <!-- Running sign -->
        <div class="clearfix list">
          <div class="text-box"><span>{{$t('Run flag')}}</span></div>
          <div class="cont-box">
            <label class="label-box">
              <x-radio-group v-model="runFlag" >
                <x-radio :label="'NORMAL'" :disabled="isDetails">{{$t('Normal')}}</x-radio>
                <x-radio :label="'FORBIDDEN'" :disabled="isDetails">{{$t('Prohibition execution')}}</x-radio>
              </x-radio-group>
            </label>
          </div>
        </div>

        <!-- desc -->
        <div class="clearfix list">
          <div class="text-box">
            <span>{{$t('Description')}}</span>
          </div>
          <div class="cont-box">
            <label class="label-box">
              <x-input
                      resize
                      :autosize="{minRows:2}"
                      type="textarea"
                      :disabled="isDetails"
                      v-model="desc"
                      :placeholder="$t('Please enter description')"
                      autocomplete="off">
              </x-input>
            </label>
          </div>
        </div>

        <!-- Task priority -->
        <div class="clearfix list">
          <div class="text-box">
            <span>{{$t('Task priority')}}</span>
          </div>
          <div class="cont-box">
            <span class="label-box" style="width: 193px;display: inline-block;">
              <m-priority v-model="taskInstancePriority"></m-priority>
            </span>
            <span class="text-b">{{$t('Worker group')}}</span>
            <m-worker-groups v-model="workerGroupId"></m-worker-groups>
          </div>
        </div>

        <!-- Number of failed retries -->
        <div class="clearfix list" v-if="taskType !== 'SUB_PROCESS'">
          <div class="text-box">
            <span>{{$t('Number of failed retries')}}</span>
          </div>
          <div class="cont-box">
            <m-select-input v-model="maxRetryTimes" :list="[0,1,2,3,4]">
            </m-select-input>
            <span>({{$t('Times')}})</span>
            <span class="text-b">{{$t('Failed retry interval')}}</span>
            <m-select-input v-model="retryInterval" :list="[1,10,30,60,120]">
            </m-select-input>
            <span>({{$t('Minute')}})</span>
          </div>
        </div>

        <!-- Task timeout alarm -->
        <m-timeout-alarm
                ref="timeout"
                :backfill-item="backfillItem"
                @on-timeout="_onTimeout">
        </m-timeout-alarm>

        <!-- shell node -->
        <m-shell
                v-if="taskType === 'SHELL'"
                @on-params="_onParams"
                ref="SHELL"
                :backfill-item="backfillItem">
        </m-shell>
        <!-- sub_process node -->
        <m-sub-process
                v-if="taskType === 'SUB_PROCESS'"
                @on-params="_onParams"
                @on-set-process-name="_onSetProcessName"
                ref="SUB_PROCESS"
                :backfill-item="backfillItem">
        </m-sub-process>
        <!-- procedure node -->
        <m-procedure
                v-if="taskType === 'PROCEDURE'"
                @on-params="_onParams"
                ref="PROCEDURE"
                :backfill-item="backfillItem">
        </m-procedure>
        <!-- sql node -->
        <m-sql
                v-if="taskType === 'SQL'"
                @on-params="_onParams"
                ref="SQL"
                :create-node-id="id"
                :backfill-item="backfillItem">
        </m-sql>
        <!-- spark node -->
        <m-spark
                v-if="taskType === 'SPARK'"
                @on-params="_onParams"
                ref="SPARK"
                :backfill-item="backfillItem">
        </m-spark>
        <!-- mr node -->
        <m-mr
                v-if="taskType === 'MR'"
                @on-params="_onParams"
                ref="MR"
                :backfill-item="backfillItem">
        </m-mr>
        <!-- python node -->
        <m-python
                v-if="taskType === 'PYTHON'"
                @on-params="_onParams"
                ref="PYTHON"
                :backfill-item="backfillItem">
        </m-python>
        <!-- dependent node -->
        <m-dependent
                v-if="taskType === 'DEPENDENT'"
                @on-dependent="_onDependent"
                ref="DEPENDENT"
                :backfill-item="backfillItem">
        </m-dependent>

      </div>
    </div>
    <div class="bottom-box">
      <div class="submit" style="background: #fff;">
        <x-button type="text" @click="close()"> {{$t('Cancel')}} </x-button>
        <x-button type="primary" shape="circle" :loading="spinnerLoading" @click="ok()" :disabled="isDetails" v-ps="['GENERAL_USER']">{{spinnerLoading ? 'Loading...' : $t('Confirm add')}} </x-button>
      </div>
    </div>
  </div>
</template>
<script>
  import _ from 'lodash'
  import mLog from './log'
  import mMr from './tasks/mr'
  import mSql from './tasks/sql'
  import i18n from '@/module/i18n'
  import mShell from './tasks/shell'
  import mSpark from './tasks/spark'
  import mPython from './tasks/python'
  import JSP from './../plugIn/jsPlumbHandle'
  import mProcedure from './tasks/procedure'
  import mDependent from './tasks/dependent'
  import mSubProcess from './tasks/sub_process'
  import mSelectInput from './_source/selectInput'
  import mTimeoutAlarm from './_source/timeoutAlarm'
  import mWorkerGroups from './_source/workerGroups'
  import clickoutside from '@/module/util/clickoutside'
  import disabledState from '@/module/mixin/disabledState'
  import { isNameExDag, rtBantpl } from './../plugIn/util'
  import mPriority from '@/module/components/priority/priority'

  export default {
    name: 'form-model',
    data () {
      return {
        // loading
        spinnerLoading: false,
        // node name
        name: ``,
        // desc
        desc: '',
        // Node echo data
        backfillItem: {},
        // Resource(list)
        resourcesList: [],
        // dependence
        dependence: {},
        // Current node params data
        params: {},
        // Running sign
        runFlag: 'NORMAL',
        // The second echo problem caused by the node data is specifically which node hook caused the unfinished special treatment
        isContentBox: false,
        // Number of failed retries
        maxRetryTimes: '0',
        // Failure retry interval
        retryInterval: '1',
        // Task timeout alarm
        timeout: {},
        // Task priority
        taskInstancePriority: 'MEDIUM',
        // worker group id
        workerGroupId: -1
      }
    },
    /**
     * Click on events that are not generated internally by the component
     */
    directives: { clickoutside },
    mixins: [disabledState],
    props: {
      id: Number,
      taskType: String,
      self: Object
    },
    methods: {
      /**
       * depend
       */
      _onDependent (o) {
        this.dependence = Object.assign(this.dependence, {}, o)
      },
      /**
       * Task timeout alarm
       */
      _onTimeout (o) {
        this.timeout = Object.assign(this.timeout, {}, o)
      },
      /**
       * Click external to close the current component
       */
      _handleClose () {
        this.close()
      },
      /**
       * Jump to task instance
       */
      _seeHistory () {
        this.self.$router.push({
          name: 'task-instance',
          query: {
            processInstanceId: this.self.$route.params.id,
            taskName: this.backfillItem.name
          }
        })
        this.$modal.destroy()
      },
      /**
       * Enter the child node to judge the process instance or the process definition
       * @param  type = instance
       */
      _goSubProcess () {
        if (_.isEmpty(this.backfillItem)) {
          this.$message.warning(`${i18n.$t('The newly created sub-Process has not yet been executed and cannot enter the sub-Process')}`)
          return
        }
        if (this.router.history.current.name === 'projects-instance-details') {
          let stateId = $(`#${this.id}`).attr('data-state-id') || null
          if (!stateId) {
            this.$message.warning(`${i18n.$t('The task has not been executed and cannot enter the sub-Process')}`)
            return
          }
          this.store.dispatch('dag/getSubProcessId', { taskId: stateId }).then(res => {
            this.$emit('onSubProcess', {
              subProcessId: res.data.subProcessInstanceId,
              fromThis: this
            })
          }).catch(e => {
            this.$message.error(e.msg || '')
          })
        } else {
          this.$emit('onSubProcess', {
            subProcessId: this.backfillItem.params.processDefinitionId,
            fromThis: this
          })
        }
      },
      /**
       * return params
       */
      _onParams (o) {
        this.params = Object.assign(this.params, {}, o)
      },
      /**
       * verification name
       */
      _verifName () {
        if (!_.trim(this.name)) {
          this.$message.warning(`${i18n.$t('Please enter name (required)')}`)
          return false
        }
        if (this.name === this.backfillItem.name) {
          return true
        }
        // Name repeat depends on dom backfill dependent store
        if (isNameExDag(this.name, _.isEmpty(this.backfillItem) ? 'dom' : 'backfill')) {
          this.$message.warning(`${i18n.$t('Name already exists')}`)
          return false
        }
        return true
      },
      /**
       * Global verification procedure
       */
      _verification () {
        // Verify name
        if (!this._verifName()) {
          return
        }
        // Verify task alarm parameters
        if (!this.$refs['timeout']._verification()) {
          return
        }
        // Verify node parameters
        if (!this.$refs[this.taskType]._verification()) {
          return
        }

        $(`#${this.id}`).find('span').text(this.name)

        // Store the corresponding node data structure
        this.$emit('addTaskInfo', {
          item: {
            type: this.taskType,
            id: this.id,
            name: this.name,
            params: this.params,
            desc: this.desc,
            runFlag: this.runFlag,
            dependence: this.dependence,
            maxRetryTimes: this.maxRetryTimes,
            retryInterval: this.retryInterval,
            timeout: this.timeout,
            taskInstancePriority: this.taskInstancePriority,
            workerGroupId: this.workerGroupId
          },
          fromThis: this
        })

        // set run flag
        this._setRunFlag()
      },
      /**
       * Sub-workflow selected node echo name
       */
      _onSetProcessName (name) {
        this.name = name
      },
      /**
       *  set run flag
       */
<<<<<<< HEAD
      _setRunFlag(){
=======
      _setRunFlag () {
>>>>>>> 7518a94f
        let dom = $(`#${this.id}`).find('.ban-p')
        dom.html('')
        if (this.runFlag === 'FORBIDDEN') {
          dom.append(rtBantpl())
        }
      },
      /**
       * Submit verification
       */
      ok () {
        this._verification()
      },
      /**
       * Close and destroy component and component internal events
       */
      close () {
        let flag = false
        // Delete node without storage
        if (!this.backfillItem.name) {
          flag = true
        }
        this.isContentBox = false
        // flag Whether to delete a node this.$destroy()
        this.$emit('close', {
          flag: flag,
          fromThis: this
        })
      }
    },
    watch: {

    },
    created () {
      // Unbind copy and paste events
      JSP.removePaste()
      // Backfill data
      let taskList = this.store.state.dag.tasks
      let o = {}
      if (taskList.length) {
        taskList.forEach(v => {
          if (v.id === this.id) {
            o = v
            this.backfillItem = v
          }
        })
        // Non-null objects represent backfill
        if (!_.isEmpty(o)) {
          this.name = o.name
          this.taskInstancePriority = o.taskInstancePriority
          this.runFlag = o.runFlag || 'NORMAL'
          this.desc = o.desc
          this.maxRetryTimes = o.maxRetryTimes
          this.retryInterval = o.retryInterval
          this.workerGroupId = o.workerGroupId
        }
      }
      this.isContentBox = true
    },
    mounted () {

    },
    updated () {
    },
    beforeDestroy () {
    },
    destroyed () {
    },
    computed: {
      /**
       * Child workflow entry show/hide
       */
      _isGoSubProcess () {
        return this.taskType === 'SUB_PROCESS' && this.name
      }
    },
    components: {
      mMr,
      mShell,
      mSubProcess,
      mProcedure,
      mSql,
      mLog,
      mSpark,
      mPython,
      mDependent,
      mSelectInput,
      mTimeoutAlarm,
      mPriority,
      mWorkerGroups
    }
  }
</script>

<style lang="scss" rel="stylesheet/scss">
  @import "./formModel";
</style><|MERGE_RESOLUTION|>--- conflicted
+++ resolved
@@ -371,11 +371,7 @@
       /**
        *  set run flag
        */
-<<<<<<< HEAD
-      _setRunFlag(){
-=======
       _setRunFlag () {
->>>>>>> 7518a94f
         let dom = $(`#${this.id}`).find('.ban-p')
         dom.html('')
         if (this.runFlag === 'FORBIDDEN') {
