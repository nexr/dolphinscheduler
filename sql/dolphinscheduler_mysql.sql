--- conflicted
+++ resolved
@@ -297,15 +297,6 @@
 -- ----------------------------
 DROP TABLE IF EXISTS `t_ds_alertgroup`;
 CREATE TABLE `t_ds_alertgroup`(
-<<<<<<< HEAD
-  `id`                 int(11)       NOT NULL     AUTO_INCREMENT COMMENT 'key',
-  `alert_instance_ids` varchar (255) DEFAULT NULL COMMENT 'alert instance ids',
-  `create_user_id`     int(11)       DEFAULT NULL COMMENT 'create user id',
-  `group_name`         varchar(255)  DEFAULT NULL COMMENT 'group name',
-  `description`        varchar(255)  DEFAULT NULL,
-  `create_time`        datetime      DEFAULT NULL COMMENT 'create time',
-  `update_time`        datetime      DEFAULT NULL COMMENT 'update time',
-=======
   `id`             int(11) NOT NULL AUTO_INCREMENT COMMENT 'key',
   `alert_instance_ids` varchar (255) DEFAULT NULL COMMENT 'alert instance ids',
   `create_user_id` int(11) DEFAULT NULL COMMENT 'create user id',
@@ -313,7 +304,6 @@
   `description`    varchar(255) DEFAULT NULL,
   `create_time`    datetime     DEFAULT NULL COMMENT 'create time',
   `update_time`    datetime     DEFAULT NULL COMMENT 'update time',
->>>>>>> a9e1d316
   PRIMARY KEY (`id`)
 ) ENGINE=InnoDB AUTO_INCREMENT=1 DEFAULT CHARSET=utf8;
 
